--- conflicted
+++ resolved
@@ -87,10 +87,6 @@
         removeHs=remove_hydrogen,
     )
     if activity_type_subset is not None:
-<<<<<<< HEAD
-=======
-        # df = df.query("activities.standard_type in @activity_type_subset")
->>>>>>> 2e2745b5
         df = df[df["activities.standard_type"].isin(activity_type_subset)]
     df["activities.standard_value"] = df["activities.standard_value"].astype(float)
     df["docking.predicted_rmsd"] = df["docking.predicted_rmsd"].astype(float)
